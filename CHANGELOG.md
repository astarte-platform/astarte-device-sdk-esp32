--- conflicted
+++ resolved
@@ -4,18 +4,16 @@
 The format is based on [Keep a Changelog](http://keepachangelog.com/en/1.0.0/)
 and this project adheres to [Semantic Versioning](http://semver.org/spec/v2.0.0.html).
 
-<<<<<<< HEAD
+## [1.0.5] - 2023-04-07
+### Added
+- Add Empty Cache support.
+
 ## [1.1.0] - 2023-02-23
 ### Added
 - Add support to ESP-IDF v5.0
 
 ### Fixed
 - Fix a bug preventing parsing of bson files containing arrays.
-=======
-## [1.0.5] - 2023-04-07
-### Added
-- Add Empty Cache support.
->>>>>>> 5edb5c84
 
 ## [1.0.4] - Unreleased
 ### Added
