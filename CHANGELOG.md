--- conflicted
+++ resolved
@@ -4,7 +4,6 @@
 The format is based on [Keep a Changelog](http://keepachangelog.com/en/1.0.0/)
 and this project adheres to [Semantic Versioning](http://semver.org/spec/v2.0.0.html).
 
-<<<<<<< HEAD
 ## Unreleased
 ### Added
 - Allow sending data to object aggregated interfaces.
@@ -16,9 +15,8 @@
   of the SDK, this version will change the generated device id, requiring a new credentials secret.
   If you need to keep the old device id, disable `Use UUIDv5 to derive the hardware ID` in the
   Astarte SDK settings with `make menuconfig`.
-=======
+
 ## [0.11.4] - 2021-01-26
->>>>>>> f6a117f5
 
 ## [0.11.2] - 2020-08-31
 ### Added
