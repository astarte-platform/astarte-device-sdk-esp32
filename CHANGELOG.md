# Changelog
All notable changes to this project will be documented in this file.

The format is based on [Keep a Changelog](http://keepachangelog.com/en/1.0.0/)
and this project adheres to [Semantic Versioning](http://semver.org/spec/v2.0.0.html).

<<<<<<< HEAD
## Unreleased
### Added
- Allow sending data to object aggregated interfaces.
- Allow using UUIDv5 to derive the hardware id.
- Add support for esp-idf 4.x build system.

### Changed
- The hardware id now will use UUIDv5 by default. This means that if you were using an old version
  of the SDK, this version will change the generated device id, requiring a new credentials secret.
  If you need to keep the old device id, disable `Use UUIDv5 to derive the hardware ID` in the
  Astarte SDK settings with `make menuconfig`.
=======
## [0.11.2] - 2020-08-31
### Added
- Add device hardware id getter.

### Fixed
- Fix a bug preventing device reinitialization if credentials were not retrieved correctly.
>>>>>>> 534d6ba4

## [0.11.1] - 2020-05-18
### Added
- Add a function to unset a properties path.
- More detailed return error codes.
- Add wrappers to set values on properties interfaces.
- Add SDK version in `astarte.h`.

### Changed
- Most functions will no longer return ASTARTE_ERR, but a more specific error. Code checking for
  `err == ASTARTE_ERR` will most likely need to be changed.

### Fixed
- Correctly interpret the document length as a 32 bit number when appending a BSON document.

## [0.11.0] - 2020-04-13
### Added
- Allow passing an explicit credentials secret to the device instead of depending from the on-board
  agent registration.
- Add `astarte_device_is_connected` function.

## [0.11.0-rc.1] - 2020-03-26
### Changed
- Deprecate implicit credentials initialization, the user should now call `astarte_credentials_init`
  in its `main` before calling `astarte_device_init`.
- Improve memory footprint.
- Use ECDSA for keys instead of RSA.

### Fixed
- Avoid reinitializing a valid device due to connectivity errors.

## [0.11.0-rc.0] - 2020-02-27
### Fixed
- Handle client certificate expiration by requesting new credentials to Pairing API.
- Fix crash due to printing a NULL string in astarte_pairing.

## [0.10.2] - 2019-12-09
### Added
- Allow setting an explicit hwid instead of using the hardware generated one.
- Add UUID library, allowing to generate a UUIDv5 to be used as hwid.

## [0.10.1] - 2019-10-02

## [0.10.0] - 2019-04-17

## [0.10.0-rc.1] - 2019-04-10
### Fixed
- MQTT handler was not compiling with -Werror.

## [0.10.0-rc.0] - 2019-04-04
### Added
- Initial SDK release, supports pairing and publish/receive of basic Astarte types.<|MERGE_RESOLUTION|>--- conflicted
+++ resolved
@@ -4,7 +4,6 @@
 The format is based on [Keep a Changelog](http://keepachangelog.com/en/1.0.0/)
 and this project adheres to [Semantic Versioning](http://semver.org/spec/v2.0.0.html).
 
-<<<<<<< HEAD
 ## Unreleased
 ### Added
 - Allow sending data to object aggregated interfaces.
@@ -16,14 +15,13 @@
   of the SDK, this version will change the generated device id, requiring a new credentials secret.
   If you need to keep the old device id, disable `Use UUIDv5 to derive the hardware ID` in the
   Astarte SDK settings with `make menuconfig`.
-=======
+
 ## [0.11.2] - 2020-08-31
 ### Added
 - Add device hardware id getter.
 
 ### Fixed
 - Fix a bug preventing device reinitialization if credentials were not retrieved correctly.
->>>>>>> 534d6ba4
 
 ## [0.11.1] - 2020-05-18
 ### Added
