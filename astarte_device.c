/*
 * (C) Copyright 2018, Ispirata Srl, info@ispirata.com.
 *
 * SPDX-License-Identifier: LGPL-2.1+ OR Apache-2.0
 */

#include <astarte_device.h>

#include <astarte_bson.h>
#include <astarte_bson_serializer.h>
#include <astarte_credentials.h>
#include <astarte_hwid.h>
#include <astarte_pairing.h>

#include <mqtt_client.h>

#include <esp_log.h>
#include <esp_http_client.h>
#include <freertos/task.h>
#include <freertos/semphr.h>

#define TAG "ASTARTE_DEVICE"

#define HWID_LENGTH 16
#define ENCODED_HWID_LENGTH 256
#define CREDENTIALS_SECRET_LENGTH 512
#define CSR_LENGTH 4096
#define CERT_LENGTH 4096
#define CN_LENGTH 512
#define PRIVKEY_LENGTH 8196
#define URL_LENGTH 512
#define INTROSPECTION_INTERFACE_LENGTH 512
#define TOPIC_LENGTH 512
#define REINIT_RETRY_INTERVAL_MS (30 * 1000)

#define NOTIFY_TERMINATE (1 << 0)
#define NOTIFY_REINIT (1 << 1)

struct astarte_device_t
{
    char *encoded_hwid;
    char *credentials_secret;
    char *device_topic;
    int device_topic_len;
    char *introspection_string;
    char *client_cert_pem;
    char *key_pem;
    bool connected;
    astarte_device_data_event_callback_t data_event_callback;
    esp_mqtt_client_handle_t mqtt_client;
    TaskHandle_t reinit_task_handle;
    SemaphoreHandle_t reinit_mutex;
};

static void astarte_device_reinit_task(void *ctx);
static astarte_err_t astarte_device_init_connection(astarte_device_handle_t device, const char *encoded_hwid);
static astarte_err_t retrieve_credentials(struct astarte_pairing_config *pairing_config);
static astarte_err_t check_device(astarte_device_handle_t device);
static astarte_err_t publish_bson(astarte_device_handle_t device, const char *interface_name, const char *path,
                           const struct astarte_bson_serializer_t *bs, int qos);
static astarte_err_t publish_data(astarte_device_handle_t device, const char *interface_name,
                                  const char *path, const void *data, size_t length, int qos);
static void setup_subscriptions(astarte_device_handle_t device);
static void send_introspection(astarte_device_handle_t device);
static void on_connected(astarte_device_handle_t device, int session_present);
static void on_disconnected(astarte_device_handle_t device);
static void on_incoming(astarte_device_handle_t device, char *topic, int topic_len, char *data, int data_len);
static void on_certificate_error(astarte_device_handle_t device);
static esp_err_t mqtt_event_handler(esp_mqtt_event_handle_t event);
static int has_connectivity();

astarte_device_handle_t astarte_device_init(astarte_device_config_t *cfg)
{
    astarte_device_handle_t ret = calloc(1, sizeof(struct astarte_device_t));
    if (!ret) {
        ESP_LOGE(TAG, "Out of memory %s: %d", __FILE__, __LINE__);
        return NULL;
    }

    ret->reinit_mutex = xSemaphoreCreateMutex();
    if (!ret->reinit_mutex) {
        ESP_LOGE(TAG, "Cannot create reinit_mutex");
        goto init_failed;
    }

    xTaskCreate(astarte_device_reinit_task, "astarte_device_reinit_task", 6000, ret, tskIDLE_PRIORITY, &ret->reinit_task_handle);
    if (!ret->reinit_task_handle) {
        ESP_LOGE(TAG, "Cannot start astarte_device_reinit_task");
        goto init_failed;
    }

    const char *encoded_hwid;
    if (cfg->hwid) {
        encoded_hwid = cfg->hwid;
    } else {
        uint8_t generated_hwid[HWID_LENGTH];
        astarte_hwid_get_id(generated_hwid);
        char generated_encoded_hwid[ENCODED_HWID_LENGTH];
        astarte_hwid_encode(generated_encoded_hwid, ENCODED_HWID_LENGTH, generated_hwid);
        encoded_hwid = generated_encoded_hwid;
    }

    ESP_LOGI(TAG, "hwid is: %s", encoded_hwid);

    if (cfg->credentials_secret) {
        ret->credentials_secret = strdup(cfg->credentials_secret);
    }

    astarte_err_t res;
    if ((res = astarte_device_init_connection(ret, encoded_hwid)) != ASTARTE_OK) {
        ESP_LOGE(TAG, "Cannot init Astarte device: %d", res);
        goto init_failed;
    }

    ret->encoded_hwid = strdup(encoded_hwid);
    if (!ret->encoded_hwid) {
        ESP_LOGE(TAG, "Out of memory %s: %d", __FILE__, __LINE__);
        goto init_failed;
    }

    ret->data_event_callback = cfg->data_event_callback;

    return ret;

init_failed:
    if (ret->credentials_secret) {
        free(ret->credentials_secret);
    }

    if (ret->reinit_mutex) {
        vSemaphoreDelete(ret->reinit_mutex);
    }

    if (ret->reinit_task_handle) {
        xTaskNotify(ret->reinit_task_handle, NOTIFY_TERMINATE, eSetBits);
    }

    free(ret);

    return NULL;
}

static void astarte_device_reinit_task(void *ctx) {
    // This task will just wait for a notification and if it receives one, it will
    // reinit the device. This is necessary to handle the device certificate expiration,
    // that can't be handled in the event callback since that's executed in the mqtt
    // client task, that gets stopped to create a new mqtt client with the new certificate.

    astarte_device_handle_t device = (astarte_device_handle_t) ctx;

    uint32_t notification_value;
    astarte_err_t res;
    while(1) {
        notification_value = ulTaskNotifyTake(pdTRUE, portMAX_DELAY);
        if (notification_value & NOTIFY_TERMINATE) {
            // Terminate the task
            vTaskDelete(NULL);
        } else if (notification_value & NOTIFY_REINIT) {
          xSemaphoreTake(device->reinit_mutex, portMAX_DELAY);
          ESP_LOGI(TAG, "Reinitializing the device");
          // Delete the old certificate
          astarte_credentials_delete_certificate();
          // Retry until we succeed
          bool reinitialized = true;
          while ((res = astarte_device_init_connection(
                      device, device->encoded_hwid)) != ASTARTE_OK) {
            ESP_LOGE(TAG,
                     "Cannot reinit Astarte device: %d, trying again in %d "
                     "milliseconds",
                     res, REINIT_RETRY_INTERVAL_MS);
            vTaskDelay(REINIT_RETRY_INTERVAL_MS / portTICK_PERIOD_MS);

            // We check if the device got connected again. If it has, then we
            // can break away from the reinit process, since it was a false positive.
            // We deleted the certificate but the device will just ask for a new one
            // the next time it boots.
            if (device->connected) {
                ESP_LOGI(TAG, "Device reconnected, skipping device reinitialization");
                reinitialized = false;
                break;
            }

          }

          if (reinitialized) {
              ESP_LOGI(TAG, "Device reinitialized, starting it again");
              esp_mqtt_client_start(device->mqtt_client);
          }

          xSemaphoreGive(device->reinit_mutex);
        }
    }
}

astarte_err_t astarte_device_init_connection(astarte_device_handle_t device, const char *encoded_hwid)
{
    astarte_err_t err;
    if (!astarte_credentials_is_initialized()) {
        // TODO: this should be manually called from main before initializing the device,
        // but we just print a warning to maintain backwards compatibility for now
        ESP_LOGW(TAG, "You should manually call astarte_credentials_init before calling "
                      "astarte_device_init");
        err = astarte_credentials_init();
        if (err != ASTARTE_OK) {
            ESP_LOGE(TAG, "Error in astarte_credentials_init");
            return err;
        }
    }

    // If the device was already initialized, we free some resources first
    if (device->mqtt_client) {
        esp_mqtt_client_destroy(device->mqtt_client);
    }

    if (device->device_topic) {
        free(device->device_topic);
    }

    if (device->client_cert_pem) {
        free(device->client_cert_pem);
    }

    if (device->key_pem) {
        free(device->key_pem);
    }

    struct astarte_pairing_config pairing_config = {
        .base_url = CONFIG_ASTARTE_PAIRING_BASE_URL,
        .jwt = CONFIG_ASTARTE_PAIRING_JWT,
        .realm = CONFIG_ASTARTE_REALM,
        .hw_id = encoded_hwid,
    };

    if (device->credentials_secret) {
        pairing_config.credentials_secret = device->credentials_secret;
    }

    char credentials_secret[CREDENTIALS_SECRET_LENGTH];
    err = astarte_pairing_get_credentials_secret(&pairing_config, credentials_secret, CREDENTIALS_SECRET_LENGTH);
    if (err != ASTARTE_OK) {
        ESP_LOGE(TAG, "Error in get_credentials_secret");
        return err;
    } else {
        ESP_LOGI(TAG, "credentials_secret is: %s", credentials_secret);
    }

    char *client_cert_pem = NULL;
    char *client_cert_cn = NULL;
    char *key_pem = NULL;

    if (!astarte_credentials_has_certificate() && retrieve_credentials(&pairing_config) != ASTARTE_OK) {
        goto init_failed;
    }

    key_pem = calloc(PRIVKEY_LENGTH, sizeof(char));
    if (!key_pem) {
        ESP_LOGE(TAG, "Out of memory %s: %d", __FILE__, __LINE__);
        goto init_failed;
    }
    err = astarte_credentials_get_key(key_pem, PRIVKEY_LENGTH);
    if (err != ASTARTE_OK) {
        ESP_LOGE(TAG, "Error in get_key");
        goto init_failed;
    } else {
        ESP_LOGI(TAG, "Key is: %s", key_pem);
    }

    client_cert_pem = calloc(CERT_LENGTH, sizeof(char));
    if (!client_cert_pem) {
        ESP_LOGE(TAG, "Out of memory %s: %d", __FILE__, __LINE__);
        goto init_failed;
    }
    err = astarte_credentials_get_certificate(client_cert_pem, CERT_LENGTH);
    if (err != ASTARTE_OK) {
        ESP_LOGE(TAG, "Error in get_certificate");
        goto init_failed;
    } else {
        ESP_LOGI(TAG, "Certificate is: %s", client_cert_pem);
    }

    client_cert_cn = calloc(CN_LENGTH, sizeof(char));
    if (!client_cert_cn) {
        ESP_LOGE(TAG, "Out of memory %s: %d", __FILE__, __LINE__);
        goto init_failed;
    }
    err = astarte_credentials_get_certificate_common_name(client_cert_pem, client_cert_cn, CN_LENGTH);
    if (err != ASTARTE_OK) {
        ESP_LOGE(TAG, "Error in get_certificate_common_name");
        goto init_failed;
    } else {
        ESP_LOGI(TAG, "Device topic is: %s", client_cert_cn);
    }

    char broker_url[URL_LENGTH];
    err = astarte_pairing_get_mqtt_v1_broker_url(&pairing_config, broker_url, URL_LENGTH);
    if (err != ASTARTE_OK) {
        ESP_LOGE(TAG, "Error in get_mqtt_v1_broker_url");
        goto init_failed;
    } else {
        ESP_LOGI(TAG, "Broker URL is: %s", broker_url);
    }

    const esp_mqtt_client_config_t mqtt_cfg = {
        .uri = broker_url,
        .event_handle = mqtt_event_handler,
        .client_cert_pem = client_cert_pem,
        .client_key_pem = key_pem,
        .user_context = device,
    };
    esp_mqtt_client_handle_t mqtt_client = esp_mqtt_client_init(&mqtt_cfg);
    if (!mqtt_client) {
        ESP_LOGE(TAG, "Error in esp_mqtt_client_init");
        goto init_failed;
    }

    device->mqtt_client = mqtt_client;
    device->device_topic = client_cert_cn;
    device->device_topic_len = strlen(client_cert_cn);
    device->client_cert_pem = client_cert_pem;
    device->key_pem = key_pem;

    return ASTARTE_OK;

init_failed:
    free(key_pem);
    free(client_cert_pem);
    free(client_cert_cn);

    return err;
}

void astarte_device_destroy(astarte_device_handle_t device)
{
    if (!device) {
        return;
    }

    // Avoid destroying a device that is being reinitialized
    xSemaphoreTake(device->reinit_mutex, portMAX_DELAY);

    esp_mqtt_client_destroy(device->mqtt_client);
    xTaskNotify(device->reinit_task_handle, NOTIFY_TERMINATE, eSetBits);
    vSemaphoreDelete(device->reinit_mutex);
    free(device->device_topic);
    free(device->client_cert_pem);
    free(device->key_pem);
    free(device->introspection_string);
    free(device->encoded_hwid);
    free(device->credentials_secret);
    free(device);
}

astarte_err_t astarte_device_add_interface(astarte_device_handle_t device, const char *interface_name, int major_version, int minor_version)
{
    if (xSemaphoreTake(device->reinit_mutex, (TickType_t) 10) == pdFALSE) {
        ESP_LOGE(TAG, "Trying to add an interface to a device that is being reinitialized");
        return ASTARTE_ERR;
    }

    char new_interface[INTROSPECTION_INTERFACE_LENGTH];
    snprintf(new_interface, INTROSPECTION_INTERFACE_LENGTH, "%s:%d:%d", interface_name, major_version, minor_version);

    if (!device->introspection_string) {
        device->introspection_string = strdup(new_interface);
        if (!device->introspection_string) {
            ESP_LOGE(TAG, "Out of memory %s: %d", __FILE__, __LINE__);
            xSemaphoreGive(device->reinit_mutex);
            return ASTARTE_ERR_OUT_OF_MEMORY;
        }
    } else {
        // + 2 for ; and terminator
        int len = strlen(device->introspection_string) + strlen(new_interface) + 2;
        char *new_introspection_string = calloc(1, len);
        if (!new_introspection_string) {
            ESP_LOGE(TAG, "Out of memory %s: %d", __FILE__, __LINE__);
            xSemaphoreGive(device->reinit_mutex);
            return ASTARTE_ERR_OUT_OF_MEMORY;
        }

        snprintf(new_introspection_string, len, "%s;%s", device->introspection_string, new_interface);
        free(device->introspection_string);
        device->introspection_string = new_introspection_string;
    }

    xSemaphoreGive(device->reinit_mutex);
    return ASTARTE_OK;
}

void astarte_device_start(astarte_device_handle_t device)
{
    if (xSemaphoreTake(device->reinit_mutex, (TickType_t) 10) == pdFALSE) {
        ESP_LOGE(TAG, "Trying to start device that is being reinitialized");
        return;
    }

    esp_mqtt_client_start(device->mqtt_client);
    xSemaphoreGive(device->reinit_mutex);
}

static astarte_err_t publish_bson(astarte_device_handle_t device, const char *interface_name, const char *path,
                           const struct astarte_bson_serializer_t *bs, int qos)
{
    int len;
    const void *data = astarte_bson_serializer_get_document(bs, &len);
    if (!data) {
        ESP_LOGE(TAG, "Error during BSON serialization");
        return ASTARTE_ERR;
    }

    return publish_data(device, interface_name, path, data, len, qos);
}

static astarte_err_t publish_data(astarte_device_handle_t device, const char *interface_name,
                           const char *path, const void *data, size_t length, int qos)
{
    if (path[0] != '/') {
        ESP_LOGE(TAG, "Invalid path: %s (must be start with /)", path);
        return ASTARTE_ERR_INVALID_INTERFACE_PATH;
    }

    if (qos < 0 || qos > 2) {
        ESP_LOGE(TAG, "Invalid QoS: %d (must be 0, 1 or 2)", qos);
        return ASTARTE_ERR_INVALID_QOS;
    }

    char topic[TOPIC_LENGTH];
    snprintf(topic, TOPIC_LENGTH, "%s/%s%s", device->device_topic, interface_name, path);

    if (xSemaphoreTake(device->reinit_mutex, (TickType_t) 10) == pdFALSE) {
        ESP_LOGE(TAG, "Trying to publish to a device that is being reinitialized");
        return ASTARTE_ERR_DEVICE_NOT_READY;
    }

    esp_mqtt_client_handle_t mqtt = device->mqtt_client;

    ESP_LOGI(TAG, "Publishing on %s with QoS %d", topic, qos);
    int ret = esp_mqtt_client_publish(mqtt, topic, data, length, qos, 0);
    xSemaphoreGive(device->reinit_mutex);
    if (ret < 0) {
        ESP_LOGE(TAG, "Publish on %s failed", topic);
        return ASTARTE_ERR_PUBLISH;
    }

    ESP_LOGI(TAG, "Publish succeeded, msg_id: %d", ret);
    return ASTARTE_OK;
}

astarte_err_t astarte_device_stream_double(astarte_device_handle_t device, const char *interface_name, const char *path, double value, int qos)
{
    struct astarte_bson_serializer_t bs;
    astarte_bson_serializer_init(&bs);
    astarte_bson_serializer_append_double(&bs, "v", value);
    astarte_bson_serializer_append_end_of_document(&bs);

    astarte_err_t exit_code = publish_bson(device, interface_name, path, &bs, qos);

    astarte_bson_serializer_destroy(&bs);
    return exit_code;
}

astarte_err_t astarte_device_stream_integer(astarte_device_handle_t device, const char *interface_name, const char *path, int32_t value, int qos)
{
    struct astarte_bson_serializer_t bs;
    astarte_bson_serializer_init(&bs);
    astarte_bson_serializer_append_int32(&bs, "v", value);
    astarte_bson_serializer_append_end_of_document(&bs);

    astarte_err_t exit_code = publish_bson(device, interface_name, path, &bs, qos);

    astarte_bson_serializer_destroy(&bs);
    return exit_code;
}

astarte_err_t astarte_device_stream_longinteger(astarte_device_handle_t device, const char *interface_name, const char *path, int64_t value, int qos)
{
    struct astarte_bson_serializer_t bs;
    astarte_bson_serializer_init(&bs);
    astarte_bson_serializer_append_int64(&bs, "v", value);
    astarte_bson_serializer_append_end_of_document(&bs);

    astarte_err_t exit_code = publish_bson(device, interface_name, path, &bs, qos);

    astarte_bson_serializer_destroy(&bs);
    return exit_code;
}

astarte_err_t astarte_device_stream_boolean(astarte_device_handle_t device, const char *interface_name, const char *path, bool value, int qos)
{
    struct astarte_bson_serializer_t bs;
    astarte_bson_serializer_init(&bs);
    astarte_bson_serializer_append_boolean(&bs, "v", value);
    astarte_bson_serializer_append_end_of_document(&bs);

    astarte_err_t exit_code = publish_bson(device, interface_name, path, &bs, qos);

    astarte_bson_serializer_destroy(&bs);
    return exit_code;
}

astarte_err_t astarte_device_stream_string(astarte_device_handle_t device, const char *interface_name, const char *path, char *value, int qos)
{
    struct astarte_bson_serializer_t bs;
    astarte_bson_serializer_init(&bs);
    astarte_bson_serializer_append_string(&bs, "v", value);
    astarte_bson_serializer_append_end_of_document(&bs);

    astarte_err_t exit_code = publish_bson(device, interface_name, path, &bs, qos);

    astarte_bson_serializer_destroy(&bs);
    return exit_code;
}

astarte_err_t astarte_device_stream_binaryblob(astarte_device_handle_t device, const char *interface_name, const char *path, void *value,
                                               size_t size, int qos)
{
    struct astarte_bson_serializer_t bs;
    astarte_bson_serializer_init(&bs);
    astarte_bson_serializer_append_binary(&bs, "v", value, size);
    astarte_bson_serializer_append_end_of_document(&bs);

    astarte_err_t exit_code = publish_bson(device, interface_name, path, &bs, qos);

    astarte_bson_serializer_destroy(&bs);
    return exit_code;
}

astarte_err_t astarte_device_stream_datetime(astarte_device_handle_t device, const char *interface_name, const char *path, int64_t value, int qos)
{
    struct astarte_bson_serializer_t bs;
    astarte_bson_serializer_init(&bs);
    astarte_bson_serializer_append_datetime(&bs, "v", value);
    astarte_bson_serializer_append_end_of_document(&bs);

    astarte_err_t exit_code = publish_bson(device, interface_name, path, &bs, qos);

    astarte_bson_serializer_destroy(&bs);
    return exit_code;
}

astarte_err_t astarte_device_stream_aggregate(astarte_device_handle_t device,
                                              const char *interface_name, const char *path_prefix,
                                              const void *bson_document, int qos)
{
    struct astarte_bson_serializer_t bs;
    astarte_bson_serializer_init(&bs);
    astarte_bson_serializer_append_document(&bs, "v", bson_document);
    astarte_bson_serializer_append_end_of_document(&bs);

    astarte_err_t exit_code = publish_bson(device, interface_name, path_prefix, &bs, qos);

    astarte_bson_serializer_destroy(&bs);
    return exit_code;
}

astarte_err_t astarte_device_set_double_property(astarte_device_handle_t device,
                                                 const char *interface_name, const char *path,
                                                 double value)
{
    return astarte_device_stream_double(device, interface_name, path, value, 2);
}

astarte_err_t astarte_device_set_integer_property(astarte_device_handle_t device,
                                                  const char *interface_name, const char *path,
                                                  int32_t value)
{
    return astarte_device_stream_integer(device, interface_name, path, value, 2);
}

astarte_err_t astarte_device_set_longinteger_property(astarte_device_handle_t device,
                                                      const char *interface_name, const char *path,
                                                      int64_t value)
{
    return astarte_device_stream_longinteger(device, interface_name, path, value, 2);
}

astarte_err_t astarte_device_set_boolean_property(astarte_device_handle_t device,
                                                  const char *interface_name, const char *path,
                                                  bool value)
{
    return astarte_device_stream_boolean(device, interface_name, path, value, 2);
}

astarte_err_t astarte_device_set_string_property(astarte_device_handle_t device,
                                                 const char *interface_name, const char *path,
                                                 char *value)
{
    return astarte_device_stream_string(device, interface_name, path, value, 2);
}

astarte_err_t astarte_device_set_binaryblob_property(astarte_device_handle_t device,
                                                     const char *interface_name, const char *path,
                                                     void *value, size_t size)
{
    return astarte_device_stream_binaryblob(device, interface_name, path, value, size, 2);
}

astarte_err_t astarte_device_set_datetime_property(astarte_device_handle_t device,
                                                   const char *interface_name, const char *path,
                                                   int64_t value)
{
    return astarte_device_stream_datetime(device, interface_name, path, value, 2);
}

astarte_err_t astarte_device_unset_path(astarte_device_handle_t device, const char *interface_name,
                                        const char *path)
{
    return publish_data(device, interface_name, path, "", 0, 2);
}

bool astarte_device_is_connected(astarte_device_handle_t device)
{
    return device->connected;
}

char* astarte_device_get_encoded_id(astarte_device_handle_t device)
{
    return device->encoded_hwid;
}

static astarte_err_t retrieve_credentials(struct astarte_pairing_config *pairing_config)
{
    astarte_err_t ret = ASTARTE_ERR;
    char *cert_pem = NULL;
    char *csr = calloc(CSR_LENGTH, sizeof(char));
    if (!csr) {
        ret = ASTARTE_ERR_OUT_OF_MEMORY;
        ESP_LOGE(TAG, "Out of memory %s: %d", __FILE__, __LINE__);
        goto exit;
    }
    ret = astarte_credentials_get_csr(csr, CSR_LENGTH);
    if (ret != ASTARTE_OK) {
        ESP_LOGE(TAG, "Error in get_csr");
        goto exit;
    }

    cert_pem = calloc(CERT_LENGTH, sizeof(char));
    if (!cert_pem) {
        ret = ASTARTE_ERR_OUT_OF_MEMORY;
        ESP_LOGE(TAG, "Out of memory %s: %d", __FILE__, __LINE__);
        goto exit;
    }
    ret = astarte_pairing_get_mqtt_v1_credentials(pairing_config, csr, cert_pem, CERT_LENGTH);
    if (ret != ASTARTE_OK) {
        ESP_LOGE(TAG, "Error in get_mqtt_v1_credentials");
        goto exit;
    } else {
        ESP_LOGI(TAG, "Got credentials");
    }

    ret = astarte_credentials_save_certificate(cert_pem);
    if (ret != ASTARTE_OK) {
        ESP_LOGE(TAG, "Error in get_mqtt_v1_credentials");
        goto exit;
    } else {
        ESP_LOGI(TAG, "Certificate saved");
    }

    ret = ASTARTE_OK;

exit:
    free(csr);
    free(cert_pem);
    return ret;
}

static astarte_err_t check_device(astarte_device_handle_t device)
{
    if (!device->introspection_string) {
        ESP_LOGE(TAG, "NULL introspection_string in send_introspection");
        return ASTARTE_ERR_INVALID_INTROSPECTION;
    }

    if (!device->mqtt_client) {
        ESP_LOGE(TAG, "NULL mqtt_client in send_introspection");
        return ASTARTE_ERR;
    }

    if (!device->device_topic) {
        ESP_LOGE(TAG, "NULL device_topic in send_introspection");
        return ASTARTE_ERR;
    }

    return ASTARTE_OK;
}

static void send_introspection(astarte_device_handle_t device)
{
    if (check_device(device) != ASTARTE_OK) {
        return;
    }

    esp_mqtt_client_handle_t mqtt = device->mqtt_client;
    int len = strlen(device->introspection_string);
    ESP_LOGI(TAG, "Publishing introspection: %s", device->introspection_string);
    esp_mqtt_client_publish(mqtt, device->device_topic, device->introspection_string, len, 2, 0);
}

static void setup_subscriptions(astarte_device_handle_t device)
{
    if (check_device(device) != ASTARTE_OK) {
        return;
    }

    char topic[TOPIC_LENGTH];

    esp_mqtt_client_handle_t mqtt = device->mqtt_client;

    // TODO: should we just subscribe to device_topic/#?
    // Subscribe to control messages
    snprintf(topic, TOPIC_LENGTH, "%s/control/#", device->device_topic);
    ESP_LOGI(TAG, "Subscribing to %s", topic);
    esp_mqtt_client_subscribe(mqtt, topic, 2);

    char *interface_name_begin = device->introspection_string;
    char *interface_name_end = strchr(device->introspection_string, ':');
    int interface_name_len = interface_name_end - interface_name_begin;
    while (interface_name_begin != NULL) {
        // Subscribe to interface root topic
        snprintf(topic, TOPIC_LENGTH, "%s/%.*s", device->device_topic, interface_name_len, interface_name_begin);
        ESP_LOGI(TAG, "Subscribing to %s", topic);
        esp_mqtt_client_subscribe(mqtt, topic, 2);

        // Subscribe to all interface subtopics
        snprintf(topic, TOPIC_LENGTH, "%s/%.*s/#", device->device_topic, interface_name_len, interface_name_begin);
        ESP_LOGI(TAG, "Subscribing to %s", topic);
        esp_mqtt_client_subscribe(mqtt, topic, 2);

        interface_name_begin = strchr(interface_name_begin, ';');
        if (!interface_name_begin) {
            break;
        }
        // interface_name begins the character after ;
        ++interface_name_begin;
        interface_name_end = strchr(interface_name_begin, ':');
        interface_name_len = interface_name_end - interface_name_begin;
    }
}

static void on_connected(astarte_device_handle_t device, int session_present)
{
    device->connected = true;

    if (session_present) {
        return;
    }

    setup_subscriptions(device);
    send_introspection(device);
}

static void on_disconnected(astarte_device_handle_t device)
{
    device->connected = false;
}

static void on_incoming(astarte_device_handle_t device, char *topic, int topic_len, char *data, int data_len)
{
    if (check_device(device) != ASTARTE_OK) {
        return;
    }

    if (!device->data_event_callback) {
        ESP_LOGE(TAG, "data_event_callback not set");
        return;
    }

    if (strstr(topic, device->device_topic) != topic) {
        ESP_LOGE(TAG, "Incoming message topic doesn't begin with device_topic: %s", topic);
        return;
    }

    char control_prefix[512];
    snprintf(control_prefix, 512, "%s/control", device->device_topic);
    int control_prefix_len = strlen(control_prefix);
    if (strstr(topic, control_prefix)) {
        // Control message
        char *control_topic = topic + control_prefix_len;
        ESP_LOGI(TAG, "Received control message on control topic %s", control_topic);
        // TODO: on_control_message(device, control_topic, data, data_len);
        return;
    }

    // Data message
    if (topic_len < device->device_topic_len + strlen("/") || topic[device->device_topic_len] != '/') {
        ESP_LOGE(TAG, "No / after device_topic, can't find interface: %s", topic);
        return;
    }

    char *interface_name_begin = topic + device->device_topic_len + strlen("/");
    char *path_begin = strchr(interface_name_begin, '/');
    if (!path_begin) {
        ESP_LOGE(TAG, "No / after interface_name, can't find path: %s", topic);
        return;
    }

    int interface_name_len = path_begin - interface_name_begin;
    char interface_name[512];
    snprintf(interface_name, 512, "%.*s", interface_name_len, interface_name_begin);

    int path_len = topic_len - device->device_topic_len - strlen("/") - interface_name_len;
    char path[512];
    snprintf(path, 512, "%.*s", path_len, path_begin);

    if (!data && data_len == 0) {
        // TODO: handle incoming unset messages
        return;
    }

    if (!astarte_bson_check_validity(data, data_len)) {
        ESP_LOGE(TAG, "Invalid BSON document in data");
        return;
    }

    uint8_t bson_value_type;
    const void *bson_value = astarte_bson_key_lookup("v", data, &bson_value_type);
    if (!bson_value) {
        ESP_LOGE(TAG, "Cannot retrieve BSON value from data");
        return;
    }

    astarte_device_data_event_t event = {
        .device = device,
        .interface_name = interface_name,
        .path = path,
        .bson_value = bson_value,
        .bson_value_type = bson_value_type,
    };

    device->data_event_callback(&event);
}

static int has_connectivity()
{
    esp_http_client_config_t config = {
        .url = CONFIG_ASTARTE_CONNECTIVITY_TEST_URL,
    };
    esp_http_client_handle_t client = esp_http_client_init(&config);
    esp_err_t err = esp_http_client_perform(client);

    int res = 0;
    if ((err == ESP_OK) && (esp_http_client_get_status_code(client) < 400)) {
        res = 1;
    }
    esp_http_client_cleanup(client);

    return res;
}

static void on_certificate_error(astarte_device_handle_t device) {
    if (has_connectivity()) {
        ESP_LOGW(TAG, "Certificate error, notifying the reinit task");
        xTaskNotify(device->reinit_task_handle, NOTIFY_REINIT, eSetBits);
    } else {
        ESP_LOGI(TAG, "TLS error due to missing connectivity, ignoring");
        // Do nothing, the mqtt client will try to connect again
    }
}

static esp_err_t mqtt_event_handler(esp_mqtt_event_handle_t event)
{
    astarte_device_handle_t device = (astarte_device_handle_t) event->user_context;
    switch (event->event_id) {
        case MQTT_EVENT_BEFORE_CONNECT:
            ESP_LOGI(TAG, "MQTT_EVENT_BEFORE_CONNECT");
            break;

        case MQTT_EVENT_CONNECTED:
            ESP_LOGI(TAG, "MQTT_EVENT_CONNECTED");
            on_connected(device, event->session_present);
            break;

        case MQTT_EVENT_DISCONNECTED:
            ESP_LOGI(TAG, "MQTT_EVENT_DISCONNECTED");
            on_disconnected(device);
            break;

        case MQTT_EVENT_SUBSCRIBED:
            ESP_LOGI(TAG, "MQTT_EVENT_SUBSCRIBED, msg_id=%d", event->msg_id);
            break;

        case MQTT_EVENT_UNSUBSCRIBED:
            ESP_LOGI(TAG, "MQTT_EVENT_UNSUBSCRIBED, msg_id=%d", event->msg_id);
            break;

        case MQTT_EVENT_PUBLISHED:
            ESP_LOGI(TAG, "MQTT_EVENT_PUBLISHED, msg_id=%d", event->msg_id);
            break;

        case MQTT_EVENT_DATA:
            ESP_LOGI(TAG, "MQTT_EVENT_DATA");
            on_incoming(device, event->topic, event->topic_len, event->data, event->data_len);
            break;

        case MQTT_EVENT_ERROR:
            ESP_LOGI(TAG, "MQTT_EVENT_ERROR");
            if (event->error_handle->error_type == MQTT_ERROR_TYPE_ESP_TLS) {
                on_certificate_error(device);
            }
            break;

        default:
<<<<<<< HEAD
            // Handle MQTT_EVENT_ANY introduced in esp-idf 4.x
=======
            // Handle MQTT_EVENT_ANY introduced in esp-idf 3.2
>>>>>>> 62b20100
            break;
    }
    return ESP_OK;
}<|MERGE_RESOLUTION|>--- conflicted
+++ resolved
@@ -899,11 +899,7 @@
             break;
 
         default:
-<<<<<<< HEAD
-            // Handle MQTT_EVENT_ANY introduced in esp-idf 4.x
-=======
             // Handle MQTT_EVENT_ANY introduced in esp-idf 3.2
->>>>>>> 62b20100
             break;
     }
     return ESP_OK;
