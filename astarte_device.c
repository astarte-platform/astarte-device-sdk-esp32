/*
 * (C) Copyright 2018, Ispirata Srl, info@ispirata.com.
 *
 * SPDX-License-Identifier: LGPL-2.1+ OR Apache-2.0
 */

#include <astarte_device.h>

#include <astarte_bson.h>
#include <astarte_bson_serializer.h>
#include <astarte_credentials.h>
#include <astarte_hwid.h>
#include <astarte_pairing.h>

#include <mqtt_client.h>

#include <esp_log.h>
#include <esp_http_client.h>
#include <freertos/task.h>
#include <freertos/semphr.h>

#define TAG "ASTARTE_DEVICE"

#define HWID_LENGTH 16
#define ENCODED_HWID_LENGTH 256
#define CREDENTIALS_SECRET_LENGTH 512
#define CSR_LENGTH 4096
#define CERT_LENGTH 4096
#define CN_LENGTH 512
#define PRIVKEY_LENGTH 8196
#define URL_LENGTH 512
#define INTROSPECTION_INTERFACE_LENGTH 512
#define TOPIC_LENGTH 512
#define REINIT_RETRY_INTERVAL_MS (30 * 1000)

#define NOTIFY_TERMINATE (1 << 0)
#define NOTIFY_REINIT (1 << 1)

struct astarte_device_t
{
    char *encoded_hwid;
    char *credentials_secret;
    char *device_topic;
    int device_topic_len;
    char *introspection_string;
    char *client_cert_pem;
    char *key_pem;
    bool connected;
    astarte_device_data_event_callback_t data_event_callback;
    esp_mqtt_client_handle_t mqtt_client;
    TaskHandle_t reinit_task_handle;
    SemaphoreHandle_t reinit_mutex;
};

static void astarte_device_reinit_task(void *ctx);
static astarte_err_t astarte_device_init_connection(astarte_device_handle_t device, const char *encoded_hwid);
static astarte_err_t retrieve_credentials(struct astarte_pairing_config *pairing_config);
static astarte_err_t check_device(astarte_device_handle_t device);
static astarte_err_t publish_bson(astarte_device_handle_t device, const char *interface_name, const char *path,
                           const struct astarte_bson_serializer_t *bs, int qos);
static astarte_err_t publish_data(astarte_device_handle_t device, const char *interface_name,
                                  const char *path, const void *data, size_t length, int qos);
static void setup_subscriptions(astarte_device_handle_t device);
static void send_introspection(astarte_device_handle_t device);
static void on_connected(astarte_device_handle_t device, int session_present);
static void on_disconnected(astarte_device_handle_t device);
static void on_incoming(astarte_device_handle_t device, char *topic, int topic_len, char *data, int data_len);
static void on_certificate_error(astarte_device_handle_t device);
static esp_err_t mqtt_event_handler(esp_mqtt_event_handle_t event);
static int has_connectivity();

astarte_device_handle_t astarte_device_init(astarte_device_config_t *cfg)
{
    astarte_device_handle_t ret = calloc(1, sizeof(struct astarte_device_t));
    if (!ret) {
        ESP_LOGE(TAG, "Out of memory %s: %d", __FILE__, __LINE__);
        return NULL;
    }

    ret->reinit_mutex = xSemaphoreCreateMutex();
    if (!ret->reinit_mutex) {
        ESP_LOGE(TAG, "Cannot create reinit_mutex");
        goto init_failed;
    }

    xTaskCreate(astarte_device_reinit_task, "astarte_device_reinit_task", 6000, ret, tskIDLE_PRIORITY, &ret->reinit_task_handle);
    if (!ret->reinit_task_handle) {
        ESP_LOGE(TAG, "Cannot start astarte_device_reinit_task");
        goto init_failed;
    }

    const char *encoded_hwid;
    if (cfg->hwid) {
        encoded_hwid = cfg->hwid;
    } else {
        uint8_t generated_hwid[HWID_LENGTH];
        astarte_hwid_get_id(generated_hwid);
        char generated_encoded_hwid[ENCODED_HWID_LENGTH];
        astarte_hwid_encode(generated_encoded_hwid, ENCODED_HWID_LENGTH, generated_hwid);
        encoded_hwid = generated_encoded_hwid;
    }

    ESP_LOGI(TAG, "hwid is: %s", encoded_hwid);

    if (cfg->credentials_secret) {
        ret->credentials_secret = strdup(cfg->credentials_secret);
    }

    astarte_err_t res;
    if ((res = astarte_device_init_connection(ret, encoded_hwid)) != ASTARTE_OK) {
        ESP_LOGE(TAG, "Cannot init Astarte device: %d", res);
        goto init_failed;
    }

    ret->encoded_hwid = strdup(encoded_hwid);
    if (!ret->encoded_hwid) {
        ESP_LOGE(TAG, "Out of memory %s: %d", __FILE__, __LINE__);
        goto init_failed;
    }

    ret->data_event_callback = cfg->data_event_callback;

    return ret;

init_failed:
    if (ret->credentials_secret) {
        free(ret->credentials_secret);
    }

    if (ret->reinit_mutex) {
        vSemaphoreDelete(ret->reinit_mutex);
    }

    if (ret->reinit_task_handle) {
        xTaskNotify(ret->reinit_task_handle, NOTIFY_TERMINATE, eSetBits);
    }

    free(ret);

    return NULL;
}

static void astarte_device_reinit_task(void *ctx) {
    // This task will just wait for a notification and if it receives one, it will
    // reinit the device. This is necessary to handle the device certificate expiration,
    // that can't be handled in the event callback since that's executed in the mqtt
    // client task, that gets stopped to create a new mqtt client with the new certificate.

    astarte_device_handle_t device = (astarte_device_handle_t) ctx;

    uint32_t notification_value;
    astarte_err_t res;
    while(1) {
        notification_value = ulTaskNotifyTake(pdTRUE, portMAX_DELAY);
        if (notification_value & NOTIFY_TERMINATE) {
            // Terminate the task
            vTaskDelete(NULL);
        } else if (notification_value & NOTIFY_REINIT) {
          xSemaphoreTake(device->reinit_mutex, portMAX_DELAY);
          ESP_LOGI(TAG, "Reinitializing the device");
          // Delete the old certificate
          astarte_credentials_delete_certificate();
          // Retry until we succeed
          bool reinitialized = true;
          while ((res = astarte_device_init_connection(
                      device, device->encoded_hwid)) != ASTARTE_OK) {
            ESP_LOGE(TAG,
                     "Cannot reinit Astarte device: %d, trying again in %d "
                     "milliseconds",
                     res, REINIT_RETRY_INTERVAL_MS);
            vTaskDelay(REINIT_RETRY_INTERVAL_MS / portTICK_PERIOD_MS);

            // We check if the device got connected again. If it has, then we
            // can break away from the reinit process, since it was a false positive.
            // We deleted the certificate but the device will just ask for a new one
            // the next time it boots.
            if (device->connected) {
                ESP_LOGI(TAG, "Device reconnected, skipping device reinitialization");
                reinitialized = false;
                break;
            }

          }

          if (reinitialized) {
              ESP_LOGI(TAG, "Device reinitialized, starting it again");
              esp_mqtt_client_start(device->mqtt_client);
          }

          xSemaphoreGive(device->reinit_mutex);
        }
    }
}

astarte_err_t astarte_device_init_connection(astarte_device_handle_t device, const char *encoded_hwid)
{
    astarte_err_t err;
    if (!astarte_credentials_is_initialized()) {
        // TODO: this should be manually called from main before initializing the device,
        // but we just print a warning to maintain backwards compatibility for now
        ESP_LOGW(TAG, "You should manually call astarte_credentials_init before calling "
                      "astarte_device_init");
        err = astarte_credentials_init();
        if (err != ASTARTE_OK) {
            ESP_LOGE(TAG, "Error in astarte_credentials_init");
            return ASTARTE_ERR;
        }
    }

    // If the device was already initialized, we free some resources first
    if (device->mqtt_client) {
        esp_mqtt_client_destroy(device->mqtt_client);
    }

    if (device->device_topic) {
        free(device->device_topic);
    }

    if (device->client_cert_pem) {
        free(device->client_cert_pem);
    }

    if (device->key_pem) {
        free(device->key_pem);
    }

    struct astarte_pairing_config pairing_config = {
        .base_url = CONFIG_ASTARTE_PAIRING_BASE_URL,
        .jwt = CONFIG_ASTARTE_PAIRING_JWT,
        .realm = CONFIG_ASTARTE_REALM,
        .hw_id = encoded_hwid,
    };

    if (device->credentials_secret) {
        pairing_config.credentials_secret = device->credentials_secret;
    }

    char credentials_secret[CREDENTIALS_SECRET_LENGTH];
    err = astarte_pairing_get_credentials_secret(&pairing_config, credentials_secret, CREDENTIALS_SECRET_LENGTH);
    if (err != ASTARTE_OK) {
        ESP_LOGE(TAG, "Error in get_credentials_secret");
        return ASTARTE_ERR;
    } else {
        ESP_LOGI(TAG, "credentials_secret is: %s", credentials_secret);
    }

    char *client_cert_pem = NULL;
    char *client_cert_cn = NULL;
    char *key_pem = NULL;

    if (!astarte_credentials_has_certificate() && retrieve_credentials(&pairing_config) != ASTARTE_OK) {
        goto init_failed;
    }

    key_pem = calloc(PRIVKEY_LENGTH, sizeof(char));
    if (!key_pem) {
        ESP_LOGE(TAG, "Out of memory %s: %d", __FILE__, __LINE__);
        goto init_failed;
    }
    err = astarte_credentials_get_key(key_pem, PRIVKEY_LENGTH);
    if (err != ASTARTE_OK) {
        ESP_LOGE(TAG, "Error in get_key");
        goto init_failed;
    } else {
        ESP_LOGI(TAG, "Key is: %s", key_pem);
    }

    client_cert_pem = calloc(CERT_LENGTH, sizeof(char));
    if (!client_cert_pem) {
        ESP_LOGE(TAG, "Out of memory %s: %d", __FILE__, __LINE__);
        goto init_failed;
    }
    err = astarte_credentials_get_certificate(client_cert_pem, CERT_LENGTH);
    if (err != ASTARTE_OK) {
        ESP_LOGE(TAG, "Error in get_certificate");
        goto init_failed;
    } else {
        ESP_LOGI(TAG, "Certificate is: %s", client_cert_pem);
    }

    client_cert_cn = calloc(CN_LENGTH, sizeof(char));
    if (!client_cert_cn) {
        ESP_LOGE(TAG, "Out of memory %s: %d", __FILE__, __LINE__);
        goto init_failed;
    }
    err = astarte_credentials_get_certificate_common_name(client_cert_pem, client_cert_cn, CN_LENGTH);
    if (err != ASTARTE_OK) {
        ESP_LOGE(TAG, "Error in get_certificate_common_name");
        goto init_failed;
    } else {
        ESP_LOGI(TAG, "Device topic is: %s", client_cert_cn);
    }

    char broker_url[URL_LENGTH];
    err = astarte_pairing_get_mqtt_v1_broker_url(&pairing_config, broker_url, URL_LENGTH);
    if (err != ASTARTE_OK) {
        ESP_LOGE(TAG, "Error in get_mqtt_v1_broker_url");
        goto init_failed;
    } else {
        ESP_LOGI(TAG, "Broker URL is: %s", broker_url);
    }

    const esp_mqtt_client_config_t mqtt_cfg = {
        .uri = broker_url,
        .event_handle = mqtt_event_handler,
        .client_cert_pem = client_cert_pem,
        .client_key_pem = key_pem,
        .user_context = device,
    };
    esp_mqtt_client_handle_t mqtt_client = esp_mqtt_client_init(&mqtt_cfg);
    if (!mqtt_client) {
        ESP_LOGE(TAG, "Error in esp_mqtt_client_init");
        goto init_failed;
    }

    device->mqtt_client = mqtt_client;
    device->device_topic = client_cert_cn;
    device->device_topic_len = strlen(client_cert_cn);
    device->client_cert_pem = client_cert_pem;
    device->key_pem = key_pem;

    return ASTARTE_OK;

init_failed:
    free(key_pem);
    free(client_cert_pem);
    free(client_cert_cn);

    return ASTARTE_ERR;
}

void astarte_device_destroy(astarte_device_handle_t device)
{
    if (!device) {
        return;
    }

    // Avoid destroying a device that is being reinitialized
    xSemaphoreTake(device->reinit_mutex, portMAX_DELAY);

    esp_mqtt_client_destroy(device->mqtt_client);
    xTaskNotify(device->reinit_task_handle, NOTIFY_TERMINATE, eSetBits);
    vSemaphoreDelete(device->reinit_mutex);
    free(device->device_topic);
    free(device->client_cert_pem);
    free(device->key_pem);
    free(device->introspection_string);
    free(device->encoded_hwid);
    free(device->credentials_secret);
    free(device);
}

astarte_err_t astarte_device_add_interface(astarte_device_handle_t device, const char *interface_name, int major_version, int minor_version)
{
    if (xSemaphoreTake(device->reinit_mutex, (TickType_t) 10) == pdFALSE) {
        ESP_LOGE(TAG, "Trying to add an interface to a device that is being reinitialized");
        return ASTARTE_ERR;
    }

    char new_interface[INTROSPECTION_INTERFACE_LENGTH];
    snprintf(new_interface, INTROSPECTION_INTERFACE_LENGTH, "%s:%d:%d", interface_name, major_version, minor_version);

    if (!device->introspection_string) {
        device->introspection_string = strdup(new_interface);
        if (!device->introspection_string) {
            ESP_LOGE(TAG, "Out of memory %s: %d", __FILE__, __LINE__);
            xSemaphoreGive(device->reinit_mutex);
            return ASTARTE_ERR;
        }
    } else {
        // + 2 for ; and terminator
        int len = strlen(device->introspection_string) + strlen(new_interface) + 2;
        char *new_introspection_string = calloc(1, len);
        if (!new_introspection_string) {
            ESP_LOGE(TAG, "Out of memory %s: %d", __FILE__, __LINE__);
            xSemaphoreGive(device->reinit_mutex);
            return ASTARTE_ERR;
        }

        snprintf(new_introspection_string, len, "%s;%s", device->introspection_string, new_interface);
        free(device->introspection_string);
        device->introspection_string = new_introspection_string;
    }

    xSemaphoreGive(device->reinit_mutex);
    return ASTARTE_OK;
}

void astarte_device_start(astarte_device_handle_t device)
{
    if (xSemaphoreTake(device->reinit_mutex, (TickType_t) 10) == pdFALSE) {
        ESP_LOGE(TAG, "Trying to start device that is being reinitialized");
        return;
    }

    esp_mqtt_client_start(device->mqtt_client);
    xSemaphoreGive(device->reinit_mutex);
}

static astarte_err_t publish_bson(astarte_device_handle_t device, const char *interface_name, const char *path,
                           const struct astarte_bson_serializer_t *bs, int qos)
{
    int len;
    const void *data = astarte_bson_serializer_get_document(bs, &len);
    if (!data) {
        ESP_LOGE(TAG, "Error during BSON serialization");
        return ASTARTE_ERR;
    }

    return publish_data(device, interface_name, path, data, len, qos);
}

static astarte_err_t publish_data(astarte_device_handle_t device, const char *interface_name,
                           const char *path, const void *data, size_t length, int qos)
{
    if (path[0] != '/') {
        ESP_LOGE(TAG, "Invalid path: %s (must be start with /)", path);
        return ASTARTE_ERR;
    }

    if (qos < 0 || qos > 2) {
        ESP_LOGE(TAG, "Invalid QoS: %d (must be 0, 1 or 2)", qos);
        return ASTARTE_ERR;
    }

    char topic[TOPIC_LENGTH];
    snprintf(topic, TOPIC_LENGTH, "%s/%s%s", device->device_topic, interface_name, path);

    if (xSemaphoreTake(device->reinit_mutex, (TickType_t) 10) == pdFALSE) {
        ESP_LOGE(TAG, "Trying to publish to a device that is being reinitialized");
        return ASTARTE_ERR;
    }

    esp_mqtt_client_handle_t mqtt = device->mqtt_client;

    ESP_LOGI(TAG, "Publishing on %s with QoS %d", topic, qos);
    int ret = esp_mqtt_client_publish(mqtt, topic, data, length, qos, 0);
    xSemaphoreGive(device->reinit_mutex);
    if (ret < 0) {
        ESP_LOGE(TAG, "Publish on %s failed", topic);
        return ASTARTE_ERR;
    }

    ESP_LOGI(TAG, "Publish succeeded, msg_id: %d", ret);
    return ASTARTE_OK;
}

astarte_err_t astarte_device_stream_double(astarte_device_handle_t device, const char *interface_name, const char *path, double value, int qos)
{
    struct astarte_bson_serializer_t bs;
    astarte_bson_serializer_init(&bs);
    astarte_bson_serializer_append_double(&bs, "v", value);
    astarte_bson_serializer_append_end_of_document(&bs);

    astarte_err_t exit_code = publish_bson(device, interface_name, path, &bs, qos);

    astarte_bson_serializer_destroy(&bs);
    return exit_code;
}

astarte_err_t astarte_device_stream_integer(astarte_device_handle_t device, const char *interface_name, const char *path, int32_t value, int qos)
{
    struct astarte_bson_serializer_t bs;
    astarte_bson_serializer_init(&bs);
    astarte_bson_serializer_append_int32(&bs, "v", value);
    astarte_bson_serializer_append_end_of_document(&bs);

    astarte_err_t exit_code = publish_bson(device, interface_name, path, &bs, qos);

    astarte_bson_serializer_destroy(&bs);
    return exit_code;
}

astarte_err_t astarte_device_stream_longinteger(astarte_device_handle_t device, const char *interface_name, const char *path, int64_t value, int qos)
{
    struct astarte_bson_serializer_t bs;
    astarte_bson_serializer_init(&bs);
    astarte_bson_serializer_append_int64(&bs, "v", value);
    astarte_bson_serializer_append_end_of_document(&bs);

    astarte_err_t exit_code = publish_bson(device, interface_name, path, &bs, qos);

    astarte_bson_serializer_destroy(&bs);
    return exit_code;
}

astarte_err_t astarte_device_stream_boolean(astarte_device_handle_t device, const char *interface_name, const char *path, int value, int qos)
{
    struct astarte_bson_serializer_t bs;
    astarte_bson_serializer_init(&bs);
    astarte_bson_serializer_append_boolean(&bs, "v", value);
    astarte_bson_serializer_append_end_of_document(&bs);

    astarte_err_t exit_code = publish_bson(device, interface_name, path, &bs, qos);

    astarte_bson_serializer_destroy(&bs);
    return exit_code;
}

astarte_err_t astarte_device_stream_string(astarte_device_handle_t device, const char *interface_name, const char *path, char *value, int qos)
{
    struct astarte_bson_serializer_t bs;
    astarte_bson_serializer_init(&bs);
    astarte_bson_serializer_append_string(&bs, "v", value);
    astarte_bson_serializer_append_end_of_document(&bs);

    astarte_err_t exit_code = publish_bson(device, interface_name, path, &bs, qos);

    astarte_bson_serializer_destroy(&bs);
    return exit_code;
}

astarte_err_t astarte_device_stream_binaryblob(astarte_device_handle_t device, const char *interface_name, const char *path, void *value,
                                               size_t size, int qos)
{
    struct astarte_bson_serializer_t bs;
    astarte_bson_serializer_init(&bs);
    astarte_bson_serializer_append_binary(&bs, "v", value, size);
    astarte_bson_serializer_append_end_of_document(&bs);

    astarte_err_t exit_code = publish_bson(device, interface_name, path, &bs, qos);

    astarte_bson_serializer_destroy(&bs);
    return exit_code;
}

astarte_err_t astarte_device_stream_datetime(astarte_device_handle_t device, const char *interface_name, const char *path, int64_t value, int qos)
{
    struct astarte_bson_serializer_t bs;
    astarte_bson_serializer_init(&bs);
    astarte_bson_serializer_append_datetime(&bs, "v", value);
    astarte_bson_serializer_append_end_of_document(&bs);

    astarte_err_t exit_code = publish_bson(device, interface_name, path, &bs, qos);

    astarte_bson_serializer_destroy(&bs);
    return exit_code;
}

<<<<<<< HEAD
astarte_err_t astarte_device_stream_aggregate(astarte_device_handle_t device,
                                              const char *interface_name, const char *path_prefix,
                                              const void *bson_document, int qos)
{
    struct astarte_bson_serializer_t bs;
    astarte_bson_serializer_init(&bs);
    astarte_bson_serializer_append_document(&bs, "v", bson_document);
    astarte_bson_serializer_append_end_of_document(&bs);

    astarte_err_t exit_code = publish_bson(device, interface_name, path_prefix, &bs, qos);

    astarte_bson_serializer_destroy(&bs);
    return exit_code;
=======
astarte_err_t astarte_device_unset_path(astarte_device_handle_t device, const char *interface_name,
                                        const char *path)
{
    return publish_data(device, interface_name, path, "", 0, 2);
>>>>>>> c2a418c3
}

bool astarte_device_is_connected(astarte_device_handle_t device)
{
    return device->connected;
}

static astarte_err_t retrieve_credentials(struct astarte_pairing_config *pairing_config)
{
    astarte_err_t ret = ASTARTE_ERR;
    char *cert_pem = NULL;
    char *csr = calloc(CSR_LENGTH, sizeof(char));
    if (!csr) {
        ESP_LOGE(TAG, "Out of memory %s: %d", __FILE__, __LINE__);
        goto exit;
    }
    ret = astarte_credentials_get_csr(csr, CSR_LENGTH);
    if (ret != ASTARTE_OK) {
        ESP_LOGE(TAG, "Error in get_csr");
        goto exit;
    }

    cert_pem = calloc(CERT_LENGTH, sizeof(char));
    if (!cert_pem) {
        ESP_LOGE(TAG, "Out of memory %s: %d", __FILE__, __LINE__);
        goto exit;
    }
    ret = astarte_pairing_get_mqtt_v1_credentials(pairing_config, csr, cert_pem, CERT_LENGTH);
    if (ret != ASTARTE_OK) {
        ESP_LOGE(TAG, "Error in get_mqtt_v1_credentials");
        goto exit;
    } else {
        ESP_LOGI(TAG, "Got credentials");
    }

    ret = astarte_credentials_save_certificate(cert_pem);
    if (ret != ASTARTE_OK) {
        ESP_LOGE(TAG, "Error in get_mqtt_v1_credentials");
        goto exit;
    } else {
        ESP_LOGI(TAG, "Certificate saved");
    }

    ret = ASTARTE_OK;

exit:
    free(csr);
    free(cert_pem);
    return ret;
}

static astarte_err_t check_device(astarte_device_handle_t device)
{
    if (!device->introspection_string) {
        ESP_LOGE(TAG, "NULL introspection_string in send_introspection");
        return ASTARTE_ERR;
    }

    if (!device->mqtt_client) {
        ESP_LOGE(TAG, "NULL mqtt_client in send_introspection");
        return ASTARTE_ERR;
    }

    if (!device->device_topic) {
        ESP_LOGE(TAG, "NULL device_topic in send_introspection");
        return ASTARTE_ERR;
    }

    return ASTARTE_OK;
}

static void send_introspection(astarte_device_handle_t device)
{
    if (check_device(device) != ASTARTE_OK) {
        return;
    }

    esp_mqtt_client_handle_t mqtt = device->mqtt_client;
    int len = strlen(device->introspection_string);
    ESP_LOGI(TAG, "Publishing introspection: %s", device->introspection_string);
    esp_mqtt_client_publish(mqtt, device->device_topic, device->introspection_string, len, 2, 0);
}

static void setup_subscriptions(astarte_device_handle_t device)
{
    if (check_device(device) != ASTARTE_OK) {
        return;
    }

    char topic[TOPIC_LENGTH];

    esp_mqtt_client_handle_t mqtt = device->mqtt_client;

    // TODO: should we just subscribe to device_topic/#?
    // Subscribe to control messages
    snprintf(topic, TOPIC_LENGTH, "%s/control/#", device->device_topic);
    ESP_LOGI(TAG, "Subscribing to %s", topic);
    esp_mqtt_client_subscribe(mqtt, topic, 2);

    char *interface_name_begin = device->introspection_string;
    char *interface_name_end = strchr(device->introspection_string, ':');
    int interface_name_len = interface_name_end - interface_name_begin;
    while (interface_name_begin != NULL) {
        // Subscribe to interface root topic
        snprintf(topic, TOPIC_LENGTH, "%s/%.*s", device->device_topic, interface_name_len, interface_name_begin);
        ESP_LOGI(TAG, "Subscribing to %s", topic);
        esp_mqtt_client_subscribe(mqtt, topic, 2);

        // Subscribe to all interface subtopics
        snprintf(topic, TOPIC_LENGTH, "%s/%.*s/#", device->device_topic, interface_name_len, interface_name_begin);
        ESP_LOGI(TAG, "Subscribing to %s", topic);
        esp_mqtt_client_subscribe(mqtt, topic, 2);

        interface_name_begin = strchr(interface_name_begin, ';');
        if (!interface_name_begin) {
            break;
        }
        // interface_name begins the character after ;
        ++interface_name_begin;
        interface_name_end = strchr(interface_name_begin, ':');
        interface_name_len = interface_name_end - interface_name_begin;
    }
}

static void on_connected(astarte_device_handle_t device, int session_present)
{
    device->connected = true;

    if (session_present) {
        return;
    }

    setup_subscriptions(device);
    send_introspection(device);
}

static void on_disconnected(astarte_device_handle_t device)
{
    device->connected = false;
}

static void on_incoming(astarte_device_handle_t device, char *topic, int topic_len, char *data, int data_len)
{
    if (check_device(device) != ASTARTE_OK) {
        return;
    }

    if (!device->data_event_callback) {
        ESP_LOGE(TAG, "data_event_callback not set");
        return;
    }

    if (strstr(topic, device->device_topic) != topic) {
        ESP_LOGE(TAG, "Incoming message topic doesn't begin with device_topic: %s", topic);
        return;
    }

    char control_prefix[512];
    snprintf(control_prefix, 512, "%s/control", device->device_topic);
    int control_prefix_len = strlen(control_prefix);
    if (strstr(topic, control_prefix)) {
        // Control message
        char *control_topic = topic + control_prefix_len;
        ESP_LOGI(TAG, "Received control message on control topic %s", control_topic);
        // TODO: on_control_message(device, control_topic, data, data_len);
        return;
    }

    // Data message
    if (topic_len < device->device_topic_len + strlen("/") || topic[device->device_topic_len] != '/') {
        ESP_LOGE(TAG, "No / after device_topic, can't find interface: %s", topic);
        return;
    }

    char *interface_name_begin = topic + device->device_topic_len + strlen("/");
    char *path_begin = strchr(interface_name_begin, '/');
    if (!path_begin) {
        ESP_LOGE(TAG, "No / after interface_name, can't find path: %s", topic);
        return;
    }

    int interface_name_len = path_begin - interface_name_begin;
    char interface_name[512];
    snprintf(interface_name, 512, "%.*s", interface_name_len, interface_name_begin);

    int path_len = topic_len - device->device_topic_len - strlen("/") - interface_name_len;
    char path[512];
    snprintf(path, 512, "%.*s", path_len, path_begin);

    if (!data && data_len == 0) {
        // TODO: handle incoming unset messages
        return;
    }

    if (!astarte_bson_check_validity(data, data_len)) {
        ESP_LOGE(TAG, "Invalid BSON document in data");
        return;
    }

    uint8_t bson_value_type;
    const void *bson_value = astarte_bson_key_lookup("v", data, &bson_value_type);
    if (!bson_value) {
        ESP_LOGE(TAG, "Cannot retrieve BSON value from data");
        return;
    }

    astarte_device_data_event_t event = {
        .device = device,
        .interface_name = interface_name,
        .path = path,
        .bson_value = bson_value,
        .bson_value_type = bson_value_type,
    };

    device->data_event_callback(&event);
}

static int has_connectivity()
{
    esp_http_client_config_t config = {
        .url = CONFIG_ASTARTE_CONNECTIVITY_TEST_URL,
    };
    esp_http_client_handle_t client = esp_http_client_init(&config);
    esp_err_t err = esp_http_client_perform(client);

    int res = 0;
    if ((err == ESP_OK) && (esp_http_client_get_status_code(client) < 400)) {
        res = 1;
    }
    esp_http_client_cleanup(client);

    return res;
}

static void on_certificate_error(astarte_device_handle_t device) {
    if (has_connectivity()) {
        ESP_LOGW(TAG, "Certificate error, notifying the reinit task");
        xTaskNotify(device->reinit_task_handle, NOTIFY_REINIT, eSetBits);
    } else {
        ESP_LOGI(TAG, "TLS error due to missing connectivity, ignoring");
        // Do nothing, the mqtt client will try to connect again
    }
}

static esp_err_t mqtt_event_handler(esp_mqtt_event_handle_t event)
{
    astarte_device_handle_t device = (astarte_device_handle_t) event->user_context;
    switch (event->event_id) {
        case MQTT_EVENT_BEFORE_CONNECT:
            ESP_LOGI(TAG, "MQTT_EVENT_BEFORE_CONNECT");
            break;

        case MQTT_EVENT_CONNECTED:
            ESP_LOGI(TAG, "MQTT_EVENT_CONNECTED");
            on_connected(device, event->session_present);
            break;

        case MQTT_EVENT_DISCONNECTED:
            ESP_LOGI(TAG, "MQTT_EVENT_DISCONNECTED");
            on_disconnected(device);
            break;

        case MQTT_EVENT_SUBSCRIBED:
            ESP_LOGI(TAG, "MQTT_EVENT_SUBSCRIBED, msg_id=%d", event->msg_id);
            break;

        case MQTT_EVENT_UNSUBSCRIBED:
            ESP_LOGI(TAG, "MQTT_EVENT_UNSUBSCRIBED, msg_id=%d", event->msg_id);
            break;

        case MQTT_EVENT_PUBLISHED:
            ESP_LOGI(TAG, "MQTT_EVENT_PUBLISHED, msg_id=%d", event->msg_id);
            break;

        case MQTT_EVENT_DATA:
            ESP_LOGI(TAG, "MQTT_EVENT_DATA");
            on_incoming(device, event->topic, event->topic_len, event->data, event->data_len);
            break;

        case MQTT_EVENT_ERROR:
            ESP_LOGI(TAG, "MQTT_EVENT_ERROR");
            if (event->error_handle->error_type == MQTT_ERROR_TYPE_ESP_TLS) {
                on_certificate_error(device);
            }
            break;
    }
    return ESP_OK;
}<|MERGE_RESOLUTION|>--- conflicted
+++ resolved
@@ -537,7 +537,6 @@
     return exit_code;
 }
 
-<<<<<<< HEAD
 astarte_err_t astarte_device_stream_aggregate(astarte_device_handle_t device,
                                               const char *interface_name, const char *path_prefix,
                                               const void *bson_document, int qos)
@@ -551,12 +550,12 @@
 
     astarte_bson_serializer_destroy(&bs);
     return exit_code;
-=======
+}
+
 astarte_err_t astarte_device_unset_path(astarte_device_handle_t device, const char *interface_name,
                                         const char *path)
 {
     return publish_data(device, interface_name, path, "", 0, 2);
->>>>>>> c2a418c3
 }
 
 bool astarte_device_is_connected(astarte_device_handle_t device)
