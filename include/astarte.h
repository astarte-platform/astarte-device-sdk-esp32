/*
 * (C) Copyright 2018-2021, Ispirata Srl, info@ispirata.com.
 *
 * SPDX-License-Identifier: LGPL-2.1+ OR Apache-2.0
 */

/**
 * @file astarte.h
 * @brief Astarte types and defines.
 */

#ifndef _ASTARTE_H_
#define _ASTARTE_H_

// Version information
#define ASTARTE_DEVICE_SDK_MAJOR 1
#define ASTARTE_DEVICE_SDK_MINOR 0
<<<<<<< HEAD
#define ASTARTE_DEVICE_SDK_PATCH 99
=======
#define ASTARTE_DEVICE_SDK_PATCH 3
>>>>>>> 35068ac9

// clang-format off

/**
 * @brief Astarte return codes.
 *
 * @detail Astarte Device SDK return codes. ASTARTE_OK is always returned when no errors occurred.
 */
enum astarte_err_t
{
    ASTARTE_OK = 0, /**< No errors. */
    ASTARTE_ERR = 1, /**< A generic error occurred. This is usually an internal error in the SDK */
    ASTARTE_ERR_NOT_FOUND = 2, /**< The resource was not found. */
    ASTARTE_ERR_NO_JWT = 3, /**< ASTARTE_PAIRING_JWT is not configured, device can't be registered */
    ASTARTE_ERR_OUT_OF_MEMORY = 4, /**< The operation caused an Out of Memory error */
    ASTARTE_ERR_ESP_SDK = 5, /**< An error caused by the ESP SDK has occurred */
    ASTARTE_ERR_AUTH = 6, /**< An API call returned an authentication or authorization error */
    ASTARTE_ERR_ALREADY_EXISTS = 7, /**< Attempted to perform an operation on an already existing resource */
    ASTARTE_ERR_API = 8, /**< A generic error occurred while calling an Astarte API */
    ASTARTE_ERR_HTTP = 9, /**< An HTTP request could not be processed */
    ASTARTE_ERR_NVS = 10, /**< A generic error occurred when dealing with NVS */
    ASTARTE_ERR_NVS_NOT_INITIALIZED = 11, /**< An error occurred due to an initialization issue with NVS */
    ASTARTE_ERR_PARTITION_SCHEME = 12, /**< An error occurred due to a partitioning scheme incompatible with the SDK */
    ASTARTE_ERR_MBED_TLS = 13, /**< An error occurred during an MBED TLS operation */
    ASTARTE_ERR_IO = 14, /**< An error occurred during a file I/O operation */
    ASTARTE_ERR_INVALID_INTERFACE_PATH = 15, /**< The Interface Path is not valid */
    ASTARTE_ERR_INVALID_QOS = 16, /**< The QoS is not valid */
    ASTARTE_ERR_DEVICE_NOT_READY = 17, /**< Tried to perform an operation on a Device in a non-ready or initialized state */
    ASTARTE_ERR_PUBLISH = 18, /**< An error occurred while publishing data on MQTT */
    ASTARTE_ERR_INVALID_INTROSPECTION = 19, /**< The introspection is not valid or empty */
    ASTARTE_ERR_INVALID_INTERFACE_VERSION = 20 /**< The interface is not valid */
};

// clang-format on

typedef enum astarte_err_t astarte_err_t;

#endif<|MERGE_RESOLUTION|>--- conflicted
+++ resolved
@@ -15,11 +15,7 @@
 // Version information
 #define ASTARTE_DEVICE_SDK_MAJOR 1
 #define ASTARTE_DEVICE_SDK_MINOR 0
-<<<<<<< HEAD
 #define ASTARTE_DEVICE_SDK_PATCH 99
-=======
-#define ASTARTE_DEVICE_SDK_PATCH 3
->>>>>>> 35068ac9
 
 // clang-format off
 
