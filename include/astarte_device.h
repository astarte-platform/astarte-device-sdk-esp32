/*
 * (C) Copyright 2018, Ispirata Srl, info@ispirata.com.
 *
 * SPDX-License-Identifier: LGPL-2.1+ OR Apache-2.0
 */

/**
 * @file astarte_device.h
 * @brief Astarte device SDK high level API.
 */

#ifndef _ASTARTE_DEVICE_H_
#define _ASTARTE_DEVICE_H_

#include "astarte.h"

#include <stdbool.h>
#include <stdint.h>
#include <stdlib.h>

typedef struct astarte_device_t *astarte_device_handle_t;

typedef struct {
    astarte_device_handle_t device;
    const char *interface_name;
    const char *path;
    const void *bson_value;
    int bson_value_type;
} astarte_device_data_event_t;

typedef void (*astarte_device_data_event_callback_t)(astarte_device_data_event_t *event);

typedef struct {
    astarte_device_data_event_callback_t data_event_callback;
    const char *hwid;
    const char *credentials_secret;
} astarte_device_config_t;

#ifdef __cplusplus
extern "C" {
#endif

/**
 * @brief initialize Astarte device.
 *
 * @details This function has to be called to initialize the device SDK before doing anything else.
 *
 * If hwid is not defined explicitly in cfg, the device will use an hwid derived from unique device
 * features (e.g. MAC address, CPU features...).
 * An explicit hwid can be passed in the astarte_device_config_t struct. For example, it is possible to
 * use a UUIDv5 as hwid, using a personal UUID namespace and some custom device data to derive it.
 *
 * Example:
 *
 *  uuid_t uuid_ns;
 *  if (uuid_from_string("de40ff58-5696-4b35-a6d6-0cc7280bcd56", uuid_ns) != 0) {
 *      ESP_LOGE(TAG, "Error while parsing namespace UUID");
 *  }
 *
 *  uuid_t device_uuid;
 *  const char *unique_data = "my_unique_data"
 *  uuid_generate_v5(uuid_ns, unique_data, strlen(unique_data), device_uuid);
 *
 *  char hwid[32];
 *  astarte_hwid_encode(hwid, sizeof(hwid), device_uuid);
 *
 *  astarte_device_config_t cfg = {
 *      .data_event_callback = astarte_data_events_handler,
 *      .hwid = hwid,
 *  };
 *
 * @return The handle to the device, NULL if an error occurred.
 */
astarte_device_handle_t astarte_device_init(astarte_device_config_t *cfg);

/**
 * @brief destroy Astarte device.
 *
 * @details This function destroys the device, freeing all its resources.
 * @param device A valid Astarte device handle.
 */
void astarte_device_destroy(astarte_device_handle_t device);

/**
 * @brief add an interface to the device.
 *
 * @details This function has to be called before astarte_device_start to add all the needed Astarte interfaces,
 * that will be sent in the device introspection when it connects.
 * @param device A valid Astarte device handle.
 * @param interface_name A string containing the name of the interface.
 * @param major_version The major version of the interface.
 * @param minor_version The minor_version of the interface.
 * @return ASTARTE_OK if the interface was succesfully added, another astarte_err_t otherwise.
 */
astarte_err_t astarte_device_add_interface(astarte_device_handle_t device, const char *interface_name, int major_version, int minor_version);

/**
 * @brief start Astarte device.
 *
 * @details This function starts the device, making it connect to the broker and perform its work.
 * @param device A valid Astarte device handle.
 */
void astarte_device_start(astarte_device_handle_t device);

/**
 * @brief send a double value on a datastream endpoint.
 *
 * @details This function sends a double value on a path of a given datastream interface.
 * @param device A started Astarte device handle.
 * @param interface_name A string containing the name of the interface.
 * @param path A string containing the path (beginning with /).
 * @param value The value to be sent.
 * @param qos The MQTT QoS to be used for the publish (0, 1 or 2).
 * @return ASTARTE_OK if the value was correctly published, another astarte_err_t otherwise. Note that this
 * just checks that the publish sequence correctly started, i.e. it doesn't wait for PUBACK for QoS 1 messages
 * or for PUBCOMP for QoS 2 messages
 */
astarte_err_t astarte_device_stream_double(astarte_device_handle_t device, const char *interface_name, const char *path, double value, int qos);

/**
 * @brief send a 32 bit integer value on a datastream endpoint.
 *
 * @details This function sends a 32 bit int value on a path of a given datastream interface.
 * @param device A started Astarte device handle.
 * @param interface_name A string containing the name of the interface.
 * @param path A string containing the path (beginning with /).
 * @param value The value to be sent.
 * @param qos The MQTT QoS to be used for the publish (0, 1 or 2).
 * @return ASTARTE_OK if the value was correctly published, another astarte_err_t otherwise. Note that this
 * just checks that the publish sequence correctly started, i.e. it doesn't wait for PUBACK for QoS 1 messages
 * or for PUBCOMP for QoS 2 messages
 */
astarte_err_t astarte_device_stream_integer(astarte_device_handle_t device, const char *interface_name, const char *path, int32_t value, int qos);

/**
 * @brief send a 64 bit integer value on a datastream endpoint.
 *
 * @details This function sends a 64 bit int value on a path of a given datastream interface.
 * @param device A started Astarte device handle.
 * @param interface_name A string containing the name of the interface.
 * @param path A string containing the path (beginning with /).
 * @param value The value to be sent.
 * @param qos The MQTT QoS to be used for the publish (0, 1 or 2).
 * @return ASTARTE_OK if the value was correctly published, another astarte_err_t otherwise. Note that this
 * just checks that the publish sequence correctly started, i.e. it doesn't wait for PUBACK for QoS 1 messages
 * or for PUBCOMP for QoS 2 messages
 */
astarte_err_t astarte_device_stream_longinteger(astarte_device_handle_t device, const char *interface_name, const char *path, int64_t value, int qos);

/**
 * @brief send a boolean value on a datastream endpoint.
 *
 * @details This function sends a boolean value on a path of a given datastream interface.
 * @param device A started Astarte device handle.
 * @param interface_name A string containing the name of the interface.
 * @param path A string containing the path (beginning with /).
 * @param value The value to be sent (0 or 1).
 * @param qos The MQTT QoS to be used for the publish (0, 1 or 2).
 * @return ASTARTE_OK if the value was correctly published, another astarte_err_t otherwise. Note that this
 * just checks that the publish sequence correctly started, i.e. it doesn't wait for PUBACK for QoS 1 messages
 * or for PUBCOMP for QoS 2 messages
 */
astarte_err_t astarte_device_stream_boolean(astarte_device_handle_t device, const char *interface_name, const char *path, bool value, int qos);

/**
 * @brief send a UTF8 encoded string on a datastream endpoint.
 *
 * @details This function sends a UTF8 encoded string on a path of a given datastream interface.
 * @param device A started Astarte device handle.
 * @param interface_name A string containing the name of the interface.
 * @param path A string containing the path (beginning with /).
 * @param value The value to be sent (a NULL terminated string).
 * @param qos The MQTT QoS to be used for the publish (0, 1 or 2).
 * @return ASTARTE_OK if the value was correctly published, another astarte_err_t otherwise. Note that this
 * just checks that the publish sequence correctly started, i.e. it doesn't wait for PUBACK for QoS 1 messages
 * or for PUBCOMP for QoS 2 messages
 */
astarte_err_t astarte_device_stream_string(astarte_device_handle_t device, const char *interface_name, const char *path, char *value, int qos);

/**
 * @brief send a binary value on a datastream endpoint.
 *
 * @details This function sends a binary value on a path of a given datastream interface.
 * @param device A started Astarte device handle.
 * @param interface_name A string containing the name of the interface.
 * @param path A string containing the path (beginning with /).
 * @param value A pointer to the binary data to be sent.
 * @param size The length in bytes of the binary data to be sent.
 * @param qos The MQTT QoS to be used for the publish (0, 1 or 2).
 * @return ASTARTE_OK if the value was correctly published, another astarte_err_t otherwise. Note that this
 * just checks that the publish sequence correctly started, i.e. it doesn't wait for PUBACK for QoS 1 messages
 * or for PUBCOMP for QoS 2 messages
 */
astarte_err_t astarte_device_stream_binaryblob(astarte_device_handle_t device, const char *interface_name, const char *path, void *value,
                                               size_t size, int qos);

/**
 * @brief send a datetime value on a datastream endpoint.
 *
 * @details This function sends a datetime value on a path of a given datastream interface. The datetime
 * represents the number of milliseconds since Unix epoch (1970-01-01).
 * @param device A started Astarte device handle.
 * @param interface_name A string containing the name of the interface.
 * @param path A string containing the path (beginning with /).
 * @param value The value to be sent, representing the number of milliseconds since Unix epoch (1970-01-01).
 * @param qos The MQTT QoS to be used for the publish (0, 1 or 2).
 * @return ASTARTE_OK if the value was correctly published, another astarte_err_t otherwise. Note that this
 * just checks that the publish sequence correctly started, i.e. it doesn't wait for PUBACK for QoS 1 messages
 * or for PUBCOMP for QoS 2 messages
 */
astarte_err_t astarte_device_stream_datetime(astarte_device_handle_t device, const char *interface_name, const char *path, int64_t value, int qos);

/**
<<<<<<< HEAD
 * @brief send an aggregate value on a datastream endpoint of an interface with object aggregation.
 *
 * @details This function sends an aggregate value on a path of a given datastream interface. The
 * value is represented with a BSON document that can be built with astarte_bson_serializer.
 * @param device A started Astarte device handle.
 * @param interface_name A string containing the name of the interface.
 * @param path_prefix A string containing the path prefix of the aggregate (beginning with /).
 * The path prefix is the common prefix of the endpoints in the aggregate interface.
 * @param bson_document A pointer to the document buffer containing the aggregate. Here's an example
 * of how you can obtain the bson_document for an AirSensor interface containing 3 endpoints:
 *
 *  astarte_bson_serializer_init(&bs);
 *  astarte_bson_serializer_append_double(&bs, "co2", 4.0);
 *  astarte_bson_serializer_append_double(&bs, "temperature", 20.0);
 *  astarte_bson_serializer_append_double(&bs, "humidity", 77.2);
 *  astarte_bson_serializer_append_end_of_document(&bs);
 *  int size;
 *  const void *document = astarte_bson_serializer_get_document(&bs, &size);
 * @param qos The MQTT QoS to be used for the publish (0, 1 or 2).
 * @return ASTARTE_OK if the value was correctly published, another astarte_err_t otherwise. Note
 * that this just checks that the publish sequence correctly started, i.e. it doesn't wait for
 * PUBACK for QoS 1 messages or for PUBCOMP for QoS 2 messages
 */
astarte_err_t astarte_device_stream_aggregate(astarte_device_handle_t device,
                                              const char *interface_name, const char *path_prefix,
                                              const void *bson_document, int qos);
=======
 * @brief send a double value on a properties endpoint.
 *
 * @details This function sends a double value on a path of a given properties interface.
 * @param device A started Astarte device handle.
 * @param interface_name A string containing the name of the interface.
 * @param path A string containing the path (beginning with /).
 * @param value The value to be sent.
 * @return ASTARTE_OK if the value was correctly published, another astarte_err_t otherwise. Note
 * that this just checks that the publish sequence correctly started, i.e. it doesn't wait for
 * PUBCOMP for QoS 2 messages
 */
astarte_err_t astarte_device_set_double_property(astarte_device_handle_t device,
                                                 const char *interface_name, const char *path,
                                                 double value);

/**
 * @brief send a 32 bit integer value on a properties endpoint.
 *
 * @details This function sends a 32 bit int value on a path of a given properties interface.
 * @param device A started Astarte device handle.
 * @param interface_name A string containing the name of the interface.
 * @param path A string containing the path (beginning with /).
 * @param value The value to be sent.
 * @return ASTARTE_OK if the value was correctly published, another astarte_err_t otherwise. Note
 * that this just checks that the publish sequence correctly started, i.e. it doesn't wait for
 * PUBCOMP for QoS 2 messages
 */
astarte_err_t astarte_device_set_integer_property(astarte_device_handle_t device,
                                                  const char *interface_name, const char *path,
                                                  int32_t value);

/**
 * @brief send a 64 bit integer value on a properties endpoint.
 *
 * @details This function sends a 64 bit int value on a path of a given properties interface.
 * @param device A started Astarte device handle.
 * @param interface_name A string containing the name of the interface.
 * @param path A string containing the path (beginning with /).
 * @param value The value to be sent.
 * @return ASTARTE_OK if the value was correctly published, another astarte_err_t otherwise. Note
 * that this just checks that the publish sequence correctly started, i.e. it doesn't wait for
 * PUBCOMP for QoS 2 messages
 */
astarte_err_t astarte_device_set_longinteger_property(astarte_device_handle_t device,
                                                      const char *interface_name, const char *path,
                                                      int64_t value);

/**
 * @brief send a boolean value on a properties endpoint.
 *
 * @details This function sends a boolean value on a path of a given properties interface.
 * @param device A started Astarte device handle.
 * @param interface_name A string containing the name of the interface.
 * @param path A string containing the path (beginning with /).
 * @param value The value to be sent (0 or 1).
 * @return ASTARTE_OK if the value was correctly published, another astarte_err_t otherwise. Note
 * that this just checks that the publish sequence correctly started, i.e. it doesn't wait for
 * PUBCOMP for QoS 2 messages
 */
astarte_err_t astarte_device_set_boolean_property(astarte_device_handle_t device,
                                                  const char *interface_name, const char *path,
                                                  bool value);

/**
 * @brief send a UTF8 encoded string on a properties endpoint.
 *
 * @details This function sends a UTF8 encoded string on a path of a given properties interface.
 * @param device A started Astarte device handle.
 * @param interface_name A string containing the name of the interface.
 * @param path A string containing the path (beginning with /).
 * @param value The value to be sent (a NULL terminated string).
 * @return ASTARTE_OK if the value was correctly published, another astarte_err_t otherwise. Note
 * that this just checks that the publish sequence correctly started, i.e. it doesn't wait for
 * PUBCOMP for QoS 2 messages
 */
astarte_err_t astarte_device_set_string_property(astarte_device_handle_t device,
                                                 const char *interface_name, const char *path,
                                                 char *value);

/**
 * @brief send a binary value on a properties endpoint.
 *
 * @details This function sends a binary value on a path of a given properties interface.
 * @param device A started Astarte device handle.
 * @param interface_name A string containing the name of the interface.
 * @param path A string containing the path (beginning with /).
 * @param value A pointer to the binary data to be sent.
 * @param size The length in bytes of the binary data to be sent.
 * @return ASTARTE_OK if the value was correctly published, another astarte_err_t otherwise. Note
 * that this just checks that the publish sequence correctly started, i.e. it doesn't wait for
 * PUBCOMP for QoS 2 messages
 */
astarte_err_t astarte_device_set_binaryblob_property(astarte_device_handle_t device,
                                                     const char *interface_name, const char *path,
                                                     void *value, size_t size);

/**
 * @brief send a datetime value on a properties endpoint.
 *
 * @details This function sends a datetime value on a path of a given properties interface. The
 * datetime represents the number of milliseconds since Unix epoch (1970-01-01).
 * @param device A started Astarte device handle.
 * @param interface_name A string containing the name of the interface.
 * @param path A string containing the path (beginning with /).
 * @param value The value to be sent, representing the number of milliseconds since Unix epoch
 * (1970-01-01).
 * @return ASTARTE_OK if the value was correctly published, another astarte_err_t otherwise. Note
 * that this just checks that the publish sequence correctly started, i.e. it doesn't wait for
 * PUBCOMP for QoS 2 messages
 */
astarte_err_t astarte_device_set_datetime_property(astarte_device_handle_t device,
                                                   const char *interface_name, const char *path,
                                                   int64_t value);
>>>>>>> dfc5f8ad

/**
 * @brief unset a path belonging to a properties interface.
 *
 * @details This function is used to unset a path. It is possible to use it only with an interface
 * of type properties and on a path belonging to an endpoint with allow_unset set to true.
 * @param device A started Astarte device handle.
 * @param interface_name A string containing the name of the interface.
 * @param path A string containing the path (beginning with /).
 * @return ASTARTE_OK if the value was correctly published, another astarte_err_t otherwise. Note
 * that this just checks that the publish sequence correctly started, i.e. it doesn't wait for
 * PUBACK for QoS 1 messages or for PUBCOMP for QoS 2 messages
 */
astarte_err_t astarte_device_unset_path(astarte_device_handle_t device, const char *interface_name,
                                        const char *path);

/**
 * @brief check if the device is connected.
 *
 * @details check if the Astarte device is currently connected to the MQTT broker.
 * @param device An Astarte device handle.
 * @return true if the device is currently connected to the broker, false if it's not.
 */
bool astarte_device_is_connected(astarte_device_handle_t device);

#ifdef __cplusplus
}
#endif

#endif<|MERGE_RESOLUTION|>--- conflicted
+++ resolved
@@ -211,7 +211,6 @@
 astarte_err_t astarte_device_stream_datetime(astarte_device_handle_t device, const char *interface_name, const char *path, int64_t value, int qos);
 
 /**
-<<<<<<< HEAD
  * @brief send an aggregate value on a datastream endpoint of an interface with object aggregation.
  *
  * @details This function sends an aggregate value on a path of a given datastream interface. The
@@ -238,7 +237,7 @@
 astarte_err_t astarte_device_stream_aggregate(astarte_device_handle_t device,
                                               const char *interface_name, const char *path_prefix,
                                               const void *bson_document, int qos);
-=======
+/**
  * @brief send a double value on a properties endpoint.
  *
  * @details This function sends a double value on a path of a given properties interface.
@@ -352,7 +351,6 @@
 astarte_err_t astarte_device_set_datetime_property(astarte_device_handle_t device,
                                                    const char *interface_name, const char *path,
                                                    int64_t value);
->>>>>>> dfc5f8ad
 
 /**
  * @brief unset a path belonging to a properties interface.
